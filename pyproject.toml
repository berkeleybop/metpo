[project]
name = "metpo"
version = "0.3.0"
description = "The Microbial Ecophysiological Trait and Phenotype Ontology"
authors = [
    {name = "Mark Andrew Miller", email = "mam@lbl.gov"}
]
readme = "README.md"
requires-python = ">=3.11"
dependencies = [
<<<<<<< HEAD
    "click==8.3.0",
    "pymongo==4.15.3",
    "pyyaml==6.0.3",
=======
    "click>=8.0",
    "pymongo>=4.15.2",
    "pyyaml>=6.0.2",
>>>>>>> 9ef11f8d
]

[project.optional-dependencies]
dev = [
<<<<<<< HEAD
    "ontogpt==1.0.18",
    "pandas==2.3.3",
    "semsql==0.4.0",

    "litellm==1.79.0",
    "openai==2.6.1",
    "oaklib==0.6.23",
]
notebooks = [
    "jupyter==1.1.1",
    "notebook==7.4.7",
    "python-dotenv==1.2.1",
    "python-levenshtein==0.27.1",
    "requests==2.32.5",
    "numpy==2.0.2",
    "chromadb==1.2.2",
    "tqdm==4.67.1",
]

[project.scripts]
extract-rank-triples = "metpo.extract_rank_triples:extract_taxon_ranks"
convert-chem-props = "metpo.convert_chem_props:convert_chem_props"
import-bactotraits = "metpo.import_bactotraits:import_bactotraits"
reconcile-bactotraits-coverage = "metpo.scripts.reconcile_bactotraits_coverage:main"
reconcile-madin-coverage = "metpo.scripts.reconcile_madin_coverage:main"
bactotraits-metpo-set-difference = "metpo.scripts.bactotraits_metpo_set_difference:main"
create-bactotraits-field-mappings = "metpo.scripts.create_bactotraits_header_mapping:main"
create-bactotraits-file-versions = "metpo.scripts.create_bactotraits_file_versions:main"
create-bactotraits-files = "metpo.scripts.create_bactotraits_files:main"

=======
    "ontogpt==1.0.16",
    "pandas>=2.3.1",
    "rdflib>=7.1.4",
    "semsql>=0.4.0",
    "artl-mcp>=0.33.0",
    "litellm==1.75.8",
    "openai>=1.95,<1.100",
]
notebooks = [
    "jupyter>=1.0.0",
    "notebook>=7.0.0",
    "python-dotenv>=1.1.1",
    "python-levenshtein>=0.27.1",
    "requests>=2.31.0",
]

[project.scripts]
extract-rank-triples = "metpo.extract_rank_triples:extract_taxon_ranks"
convert-chem-props = "metpo.convert_chem_props:convert_chem_props"
import-bactotraits = "metpo.import_bactotraits:import_bactotraits"
reconcile-bactotraits-coverage = "metpo.scripts.reconcile_bactotraits_coverage:main"
reconcile-madin-coverage = "metpo.scripts.reconcile_madin_coverage:main"
bactotraits-metpo-set-difference = "metpo.scripts.bactotraits_metpo_set_difference:main"
create-bactotraits-field-mappings = "metpo.scripts.create_bactotraits_header_mapping:main"
create-bactotraits-file-versions = "metpo.scripts.create_bactotraits_file_versions:main"
create-bactotraits-files = "metpo.scripts.create_bactotraits_files:main"

>>>>>>> 9ef11f8d
[tool.hatch.build.targets.wheel]
packages = ["metpo"]

[build-system]
requires = ["hatchling"]
build-backend = "hatchling.build"<|MERGE_RESOLUTION|>--- conflicted
+++ resolved
@@ -8,24 +8,17 @@
 readme = "README.md"
 requires-python = ">=3.11"
 dependencies = [
-<<<<<<< HEAD
     "click==8.3.0",
     "pymongo==4.15.3",
     "pyyaml==6.0.3",
-=======
-    "click>=8.0",
-    "pymongo>=4.15.2",
-    "pyyaml>=6.0.2",
->>>>>>> 9ef11f8d
 ]
 
 [project.optional-dependencies]
 dev = [
-<<<<<<< HEAD
     "ontogpt==1.0.18",
     "pandas==2.3.3",
+    "rdflib>=7.1.4",
     "semsql==0.4.0",
-
     "litellm==1.79.0",
     "openai==2.6.1",
     "oaklib==0.6.23",
@@ -52,35 +45,6 @@
 create-bactotraits-file-versions = "metpo.scripts.create_bactotraits_file_versions:main"
 create-bactotraits-files = "metpo.scripts.create_bactotraits_files:main"
 
-=======
-    "ontogpt==1.0.16",
-    "pandas>=2.3.1",
-    "rdflib>=7.1.4",
-    "semsql>=0.4.0",
-    "artl-mcp>=0.33.0",
-    "litellm==1.75.8",
-    "openai>=1.95,<1.100",
-]
-notebooks = [
-    "jupyter>=1.0.0",
-    "notebook>=7.0.0",
-    "python-dotenv>=1.1.1",
-    "python-levenshtein>=0.27.1",
-    "requests>=2.31.0",
-]
-
-[project.scripts]
-extract-rank-triples = "metpo.extract_rank_triples:extract_taxon_ranks"
-convert-chem-props = "metpo.convert_chem_props:convert_chem_props"
-import-bactotraits = "metpo.import_bactotraits:import_bactotraits"
-reconcile-bactotraits-coverage = "metpo.scripts.reconcile_bactotraits_coverage:main"
-reconcile-madin-coverage = "metpo.scripts.reconcile_madin_coverage:main"
-bactotraits-metpo-set-difference = "metpo.scripts.bactotraits_metpo_set_difference:main"
-create-bactotraits-field-mappings = "metpo.scripts.create_bactotraits_header_mapping:main"
-create-bactotraits-file-versions = "metpo.scripts.create_bactotraits_file_versions:main"
-create-bactotraits-files = "metpo.scripts.create_bactotraits_files:main"
-
->>>>>>> 9ef11f8d
 [tool.hatch.build.targets.wheel]
 packages = ["metpo"]
 
